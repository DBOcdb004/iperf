/*
 * iperf, Copyright (c) 2014-2021, The Regents of the University of
 * California, through Lawrence Berkeley National Laboratory (subject
 * to receipt of any required approvals from the U.S. Dept. of
 * Energy).  All rights reserved.
 *
 * If you have questions about your rights to use or distribute this
 * software, please contact Berkeley Lab's Technology Transfer
 * Department at TTD@lbl.gov.
 *
 * NOTICE.  This software is owned by the U.S. Department of Energy.
 * As such, the U.S. Government has been granted for itself and others
 * acting on its behalf a paid-up, nonexclusive, irrevocable,
 * worldwide license in the Software to reproduce, prepare derivative
 * works, and perform publicly and display publicly.  Beginning five
 * (5) years after the date permission to assert copyright is obtained
 * from the U.S. Department of Energy, and subject to any subsequent
 * five (5) year renewals, the U.S. Government is granted for itself
 * and others acting on its behalf a paid-up, nonexclusive,
 * irrevocable, worldwide license in the Software to reproduce,
 * prepare derivative works, distribute copies to the public, perform
 * publicly and display publicly, and to permit others to do so.
 *
 * This code is distributed under a BSD style license, see the LICENSE
 * file for complete information.
 */
#include "iperf_config.h"

#include <stdio.h>
#include <stdlib.h>
#include <string.h>
#include <getopt.h>
#include <errno.h>
#include <signal.h>
#include <unistd.h>
#ifdef HAVE_STDINT_H
#include <stdint.h>
#endif
#include <sys/socket.h>
#include <sys/types.h>
#include <netinet/in.h>
#include <arpa/inet.h>
#include <netdb.h>

#include "iperf.h"
#include "iperf_api.h"
#include "iperf_util.h"
#include "iperf_locale.h"
#include "net.h"
#include "units.h"


static int run(struct iperf_test *test);


/**************************************************************************/
int
main(int argc, char **argv)
{
    struct iperf_test *test;

    // XXX: Setting the process affinity requires root on most systems.
    //      Is this a feature we really need?
#ifdef TEST_PROC_AFFINITY
    /* didnt seem to work.... */
    /*
     * increasing the priority of the process to minimise packet generation
     * delay
     */
    int rc = setpriority(PRIO_PROCESS, 0, -15);

    if (rc < 0) {
        perror("setpriority:");
        fprintf(stderr, "setting priority to valid level\n");
        rc = setpriority(PRIO_PROCESS, 0, 0);
    }
    
    /* setting the affinity of the process  */
    cpu_set_t cpu_set;
    int affinity = -1;
    int ncores = 1;

    sched_getaffinity(0, sizeof(cpu_set_t), &cpu_set);
    if (errno)
        perror("couldn't get affinity:");

    if ((ncores = sysconf(_SC_NPROCESSORS_CONF)) <= 0)
        err("sysconf: couldn't get _SC_NPROCESSORS_CONF");

    CPU_ZERO(&cpu_set);
    CPU_SET(affinity, &cpu_set);
    if (sched_setaffinity(0, sizeof(cpu_set_t), &cpu_set) != 0)
        err("couldn't change CPU affinity");
#endif

    test = iperf_new_test();
    if (!test)
        iperf_errexit(NULL, "create new test error - %s", iperf_strerror(i_errno));
    iperf_defaults(test);	/* sets defaults */

    if (iperf_parse_arguments(test, argc, argv) < 0) {
        iperf_err(test, "parameter error - %s", iperf_strerror(i_errno));
        fprintf(stderr, "\n");
        usage_long(stdout);
        exit(1);
    }

    /* Save the command line arguments */
    test->argv = argv;
    test->argc = argc;

    if (run(test) < 0)
        iperf_errexit(test, "error - %s", iperf_strerror(i_errno));

    iperf_free_test(test);

    return 0;
}


static jmp_buf sigend_jmp_buf;

static void __attribute__ ((noreturn))
sigend_handler(int sig)
{
    longjmp(sigend_jmp_buf, 1);
}

/**************************************************************************/
static int
run(struct iperf_test *test)
{
    /* Termination signals. */
    iperf_catch_sigend(sigend_handler);
    if (setjmp(sigend_jmp_buf))
	iperf_got_sigend(test);

    /* Ignore SIGPIPE to simplify error handling */
    signal(SIGPIPE, SIG_IGN);

    switch (test->role) {
        case 's':
	    if (test->daemon) {
		int rc;
		rc = daemon(0, 0);
		if (rc < 0) {
		    i_errno = IEDAEMON;
		    iperf_errexit(test, "error - %s", iperf_strerror(i_errno));
		}
	    }
	    if (iperf_create_pidfile(test) < 0) {
		i_errno = IEPIDFILE;
		iperf_errexit(test, "error - %s", iperf_strerror(i_errno));
	    }
            for (;;) {
		int rc;
		rc = iperf_run_server(test);
                test->server_last_run_rc =rc;
		if (rc < 0) {
		    iperf_err(test, "error - %s", iperf_strerror(i_errno));
                    if (test->json_output) {
                        if (iperf_json_finish(test) < 0)
                            return -1;
                    }
                    iflush(test);

		    if (rc < -1) {
		        iperf_errexit(test, "exiting");
		    }
                }
                iperf_reset_test(test);
<<<<<<< HEAD
                if (iperf_get_test_one_off(test)) {
		    /* Authentication failure doesn't count for 1-off test,
                     * unless timeout was set for receiving first client connection,
                     * which means this is a one time try server (i.e. exec by the main server)
                    */
		    if (rc < 0 && i_errno == IEAUTHTEST && test->settings->connect_timeout == 0) {
=======
                if (iperf_get_test_one_off(test) && rc != 2) {
		    /* Authentication failure doesn't count for 1-off test */
		    if (rc < 0 && i_errno == IEAUTHTEST) {
>>>>>>> 25f50c23
			continue;
		    }
		    break;
		}
            }
	    iperf_delete_pidfile(test);
            break;
	case 'c':
	    if (iperf_create_pidfile(test) < 0) {
		i_errno = IEPIDFILE;
		iperf_errexit(test, "error - %s", iperf_strerror(i_errno));
	    }
	    if (iperf_run_client(test) < 0)
		iperf_errexit(test, "error - %s", iperf_strerror(i_errno));
	    iperf_delete_pidfile(test);
            break;
        default:
            usage();
            break;
    }

    iperf_catch_sigend(SIG_DFL);
    signal(SIGPIPE, SIG_DFL);

    return 0;
}<|MERGE_RESOLUTION|>--- conflicted
+++ resolved
@@ -169,21 +169,17 @@
 		    }
                 }
                 iperf_reset_test(test);
-<<<<<<< HEAD
                 if (iperf_get_test_one_off(test)) {
-		    /* Authentication failure doesn't count for 1-off test,
+		    /* Authentication failure or not receiving connection request
+                     * doesn't count for 1-off test,
                      * unless timeout was set for receiving first client connection,
                      * which means this is a one time try server (i.e. exec by the main server)
                     */
-		    if (rc < 0 && i_errno == IEAUTHTEST && test->settings->connect_timeout == 0) {
-=======
-                if (iperf_get_test_one_off(test) && rc != 2) {
-		    /* Authentication failure doesn't count for 1-off test */
-		    if (rc < 0 && i_errno == IEAUTHTEST) {
->>>>>>> 25f50c23
-			continue;
+                    if (test->settings->connect_timeout != 0
+                            || (rc < 0 && i_errno != IEAUTHTEST)
+                            || rc != 2) {
+			break;
 		    }
-		    break;
 		}
             }
 	    iperf_delete_pidfile(test);
