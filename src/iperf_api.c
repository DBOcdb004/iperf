--- conflicted
+++ resolved
@@ -394,17 +394,16 @@
     return ipt->settings->idle_timeout;
 }
 
-<<<<<<< HEAD
 int
 iperf_get_dont_fragment(struct iperf_test *ipt)
 {
     return ipt->settings->dont_fragment;
-=======
+}
+
 char*
 iperf_get_test_congestion_control(struct iperf_test* ipt)
 {
     return ipt->congestion;
->>>>>>> 4e526a1a
 }
 
 /************** Setter routines for some fields inside iperf_test *************/
@@ -745,15 +744,15 @@
 }
 
 void
-<<<<<<< HEAD
 iperf_set_dont_fragment(struct iperf_test* ipt, int dnf)
 {
     ipt->settings->dont_fragment = dnf;
-=======
+}
+
+void
 iperf_set_test_congestion_control(struct iperf_test* ipt, char* cc)
 {
     ipt->congestion = strdup(cc);
->>>>>>> 4e526a1a
 }
 
 
