--- conflicted
+++ resolved
@@ -971,12 +971,9 @@
 	{"fq-rate", required_argument, NULL, OPT_FQ_RATE},
 	{"pacing-timer", required_argument, NULL, OPT_PACING_TIMER},
 	{"connect-timeout", required_argument, NULL, OPT_CONNECT_TIMEOUT},
-<<<<<<< HEAD
+        {"idle-timeout", required_argument, NULL, OPT_IDLE_TIMEOUT},
+        {"debug", no_argument, NULL, 'd'},
         {"max-servers", required_argument, NULL, OPT_MAX_SERVERS},
-=======
-        {"idle-timeout", required_argument, NULL, OPT_IDLE_TIMEOUT},
->>>>>>> 25f50c23
-        {"debug", no_argument, NULL, 'd'},
         {"help", no_argument, NULL, 'h'},
         {NULL, 0, NULL, 0}
     };
