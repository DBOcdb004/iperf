--- conflicted
+++ resolved
@@ -1723,7 +1723,6 @@
     if (!rate_flag)
 	test->settings->rate = test->protocol->id == Pudp ? UDP_RATE : 0;
 
-<<<<<<< HEAD
     /* if no bytes or blocks specified, nor a duration_flag, and we have -F,
     ** get the file-size as the bytes count to be transferred
     */
@@ -1742,10 +1741,9 @@
         }
         // if failing to read file stat, it should fallback to default duration mode
     }
-=======
+    
     if (test->settings->server_rate_setting == UNLIMITTED_BITRATE_FLAG)  // Allow server unlimited (0) bitrate but not client
         test->settings->server_rate_setting = test->settings->rate;
->>>>>>> c24e2606
 
     if ((test->settings->bytes != 0 || test->settings->blocks != 0) && ! duration_flag)
         test->duration = 0;
@@ -2887,14 +2885,11 @@
     testp->settings->bytes = 0;
     testp->settings->blocks = 0;
     testp->settings->connect_timeout = -1;
-<<<<<<< HEAD
     testp->settings->rcv_timeout.secs = DEFAULT_NO_MSG_RCVD_TIMEOUT / SEC_TO_mS;
     testp->settings->rcv_timeout.usecs = (DEFAULT_NO_MSG_RCVD_TIMEOUT % SEC_TO_mS) * mS_TO_US;
     testp->zerocopy = 0;
 
-=======
     testp->settings->server_rate_setting = UNLIMITTED_BITRATE_FLAG;  // Allow setting unlimitted (0) bitrate
->>>>>>> c24e2606
     memset(testp->cookie, 0, COOKIE_SIZE);
 
     testp->multisend = 10;	/* arbitrary */
