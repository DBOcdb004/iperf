/*
 * iperf, Copyright (c) 2014-2022, The Regents of the University of
 * California, through Lawrence Berkeley National Laboratory (subject
 * to receipt of any required approvals from the U.S. Dept. of
 * Energy).  All rights reserved.
 *
 * If you have questions about your rights to use or distribute this
 * software, please contact Berkeley Lab's Technology Transfer
 * Department at TTD@lbl.gov.
 *
 * NOTICE.  This software is owned by the U.S. Department of Energy.
 * As such, the U.S. Government has been granted for itself and others
 * acting on its behalf a paid-up, nonexclusive, irrevocable,
 * worldwide license in the Software to reproduce, prepare derivative
 * works, and perform publicly and display publicly.  Beginning five
 * (5) years after the date permission to assert copyright is obtained
 * from the U.S. Department of Energy, and subject to any subsequent
 * five (5) year renewals, the U.S. Government is granted for itself
 * and others acting on its behalf a paid-up, nonexclusive,
 * irrevocable, worldwide license in the Software to reproduce,
 * prepare derivative works, distribute copies to the public, perform
 * publicly and display publicly, and to permit others to do so.
 *
 * This code is distributed under a BSD style license, see the LICENSE
 * file for complete information.
 */
#include <stdio.h>
#include <stdlib.h>
#include <string.h>
#include <errno.h>
#include <unistd.h>
#include <assert.h>
#include <arpa/inet.h>
#include <sys/socket.h>
#include <sys/types.h>
#include <netinet/in.h>
#include <stdint.h>
#include <inttypes.h>
#include <sys/time.h>
#include <sys/select.h>

#include "iperf.h"
#include "iperf_api.h"
#include "iperf_util.h"
#include "iperf_udp.h"
#include "timer.h"
#include "net.h"
#include "cjson.h"

/* iperf_udp_recv
 *
 * receives the data for UDP
 */
int
iperf_udp_recv(struct iperf_stream *sp)
{
    uint32_t  sec, usec;
    uint64_t  pcount;
    int       r;
    int       size = sp->settings->blksize;
    int       first_packet = 0;
    double    transit = 0, d = 0;
    struct iperf_time sent_time, arrival_time, temp_time;

    r = Nread_no_select(sp->socket, sp->buffer, size, Pudp);

    /*
     * If we got an error in the read, or if we didn't read anything
     * because the underlying read(2) got a EAGAIN, then skip packet
     * processing.
     */
    if (r <= 0)
        return r;

    /* Only count bytes received while we're in the correct state. */
    if (sp->test->state == TEST_RUNNING) {

	/*
	 * For jitter computation below, it's important to know if this
	 * packet is the first packet received.
	 */
	if (sp->result->bytes_received == 0) {
	    first_packet = 1;
	}

	sp->result->bytes_received += r;
	sp->result->bytes_received_this_interval += r;

	/* Dig the various counters out of the incoming UDP packet */
	if (sp->test->udp_counters_64bit) {
	    memcpy(&sec, sp->buffer, sizeof(sec));
	    memcpy(&usec, sp->buffer+4, sizeof(usec));
	    memcpy(&pcount, sp->buffer+8, sizeof(pcount));
	    sec = ntohl(sec);
	    usec = ntohl(usec);
	    pcount = be64toh(pcount);
	    sent_time.secs = sec;
	    sent_time.usecs = usec;
	}
	else {
	    uint32_t pc;
	    memcpy(&sec, sp->buffer, sizeof(sec));
	    memcpy(&usec, sp->buffer+4, sizeof(usec));
	    memcpy(&pc, sp->buffer+8, sizeof(pc));
	    sec = ntohl(sec);
	    usec = ntohl(usec);
	    pcount = ntohl(pc);
	    sent_time.secs = sec;
	    sent_time.usecs = usec;
	}

	if (sp->test->debug_level >= DEBUG_LEVEL_DEBUG)
	    fprintf(stderr, "pcount %" PRIu64 " packet_count %" PRIu64 "\n", pcount, sp->packet_count);

	/*
	 * Try to handle out of order packets.  The way we do this
	 * uses a constant amount of storage but might not be
	 * correct in all cases.  In particular we seem to have the
	 * assumption that packets can't be duplicated in the network,
	 * because duplicate packets will possibly cause some problems here.
	 *
	 * First figure out if the sequence numbers are going forward.
	 * Note that pcount is the sequence number read from the packet,
	 * and sp->packet_count is the highest sequence number seen so
	 * far (so we're expecting to see the packet with sequence number
	 * sp->packet_count + 1 arrive next).
	 */
	if (pcount >= sp->packet_count + 1) {

	    /* Forward, but is there a gap in sequence numbers? */
	    if (pcount > sp->packet_count + 1) {
		/* There's a gap so count that as a loss. */
		sp->cnt_error += (pcount - 1) - sp->packet_count;
	    }
	    /* Update the highest sequence number seen so far. */
	    sp->packet_count = pcount;
	} else {

	    /*
	     * Sequence number went backward (or was stationary?!?).
	     * This counts as an out-of-order packet.
	     */
	    sp->outoforder_packets++;

	    /*
	     * If we have lost packets, then the fact that we are now
	     * seeing an out-of-order packet offsets a prior sequence
	     * number gap that was counted as a loss.  So we can take
	     * away a loss.
	     */
	    if (sp->cnt_error > 0)
		sp->cnt_error--;

	    /* Log the out-of-order packet */
	    if (sp->test->debug)
		fprintf(stderr, "OUT OF ORDER - incoming packet sequence %" PRIu64 " but expected sequence %" PRIu64 " on stream %d", pcount, sp->packet_count + 1, sp->socket);
	}

	/*
	 * jitter measurement
	 *
	 * This computation is based on RFC 1889 (specifically
	 * sections 6.3.1 and A.8).
	 *
	 * Note that synchronized clocks are not required since
	 * the source packet delta times are known.  Also this
	 * computation does not require knowing the round-trip
	 * time.
	 */
	iperf_time_now(&arrival_time);

	iperf_time_diff(&arrival_time, &sent_time, &temp_time);
	transit = iperf_time_in_secs(&temp_time);

	/* Hack to handle the first packet by initializing prev_transit. */
	if (first_packet)
	    sp->prev_transit = transit;

	d = transit - sp->prev_transit;
	if (d < 0)
	    d = -d;
	sp->prev_transit = transit;
	sp->jitter += (d - sp->jitter) / 16.0;
    }
    else {
	if (sp->test->debug)
	    printf("Late receive, state = %d\n", sp->test->state);
    }

    return r;
}


/* iperf_udp_send
 *
 * sends the data for UDP
 */
int
iperf_udp_send(struct iperf_stream *sp)
{
    int r;
    int       size = sp->settings->blksize;
    struct iperf_time before;

    iperf_time_now(&before);

    ++sp->packet_count;

    if (sp->test->udp_counters_64bit) {

	uint32_t  sec, usec;
	uint64_t  pcount;

	sec = htonl(before.secs);
	usec = htonl(before.usecs);
	pcount = htobe64(sp->packet_count);

	memcpy(sp->buffer, &sec, sizeof(sec));
	memcpy(sp->buffer+4, &usec, sizeof(usec));
	memcpy(sp->buffer+8, &pcount, sizeof(pcount));

    }
    else {

	uint32_t  sec, usec, pcount;

	sec = htonl(before.secs);
	usec = htonl(before.usecs);
	pcount = htonl(sp->packet_count);

	memcpy(sp->buffer, &sec, sizeof(sec));
	memcpy(sp->buffer+4, &usec, sizeof(usec));
	memcpy(sp->buffer+8, &pcount, sizeof(pcount));

    }

    r = Nwrite(sp->socket, sp->buffer, size, Pudp);

<<<<<<< HEAD
    if (r < 0) {
        if (r == NET_SOFTERROR && sp->test->debug_level >= DEBUG_LEVEL_INFO)
            printf("UDP send failed on NET_SOFTERROR. errno=%s\n", strerror(errno));
        return r;
=======
    if (r <= 0) {
        --sp->packet_count;     /* Don't count messages that no data was sent from them.
                                 * Allows "resending" a massage with the same numbering */
        if (r < 0) {
            if (r == NET_SOFTERROR && sp->test->debug_level >= DEBUG_LEVEL_INFO)
                printf("UDP send failed on NET_SOFTERROR. errno=%s\n", strerror(errno));
            return r;
        }
>>>>>>> 0586e1cc
    }

    sp->result->bytes_sent += r;
    sp->result->bytes_sent_this_interval += r;

    if (sp->test->debug_level >=  DEBUG_LEVEL_DEBUG)
	printf("sent %d bytes of %d, total %" PRIu64 "\n", r, sp->settings->blksize, sp->result->bytes_sent);

    return r;
}


/**************************************************************************/

/*
 * The following functions all have to do with managing UDP data sockets.
 * UDP of course is connectionless, so there isn't really a concept of
 * setting up a connection, although connect(2) can (and is) used to
 * bind the remote end of sockets.  We need to simulate some of the
 * connection management that is built-in to TCP so that each side of the
 * connection knows about each other before the real data transfers begin.
 */

/*
 * Set and verify socket buffer sizes.
 * Return 0 if no error, -1 if an error, +1 if socket buffers are
 * potentially too small to hold a message.
 */
int
iperf_udp_buffercheck(struct iperf_test *test, int s)
{
    int rc = 0;
    int sndbuf_actual, rcvbuf_actual;

    /*
     * Set socket buffer size if requested.  Do this for both sending and
     * receiving so that we can cover both normal and --reverse operation.
     */
    int opt;
    socklen_t optlen;

    if ((opt = test->settings->socket_bufsize)) {
        if (setsockopt(s, SOL_SOCKET, SO_RCVBUF, &opt, sizeof(opt)) < 0) {
            i_errno = IESETBUF;
            return -1;
        }
        if (setsockopt(s, SOL_SOCKET, SO_SNDBUF, &opt, sizeof(opt)) < 0) {
            i_errno = IESETBUF;
            return -1;
        }
    }

    /* Read back and verify the sender socket buffer size */
    optlen = sizeof(sndbuf_actual);
    if (getsockopt(s, SOL_SOCKET, SO_SNDBUF, &sndbuf_actual, &optlen) < 0) {
	i_errno = IESETBUF;
	return -1;
    }
    if (test->debug) {
	printf("SNDBUF is %u, expecting %u\n", sndbuf_actual, test->settings->socket_bufsize);
    }
    if (test->settings->socket_bufsize && test->settings->socket_bufsize > sndbuf_actual) {
	i_errno = IESETBUF2;
	return -1;
    }
    if (test->settings->blksize > sndbuf_actual) {
	char str[WARN_STR_LEN];
	snprintf(str, sizeof(str),
		 "Block size %d > sending socket buffer size %d",
		 test->settings->blksize, sndbuf_actual);
	warning(str);
	rc = 1;
    }

    /* Read back and verify the receiver socket buffer size */
    optlen = sizeof(rcvbuf_actual);
    if (getsockopt(s, SOL_SOCKET, SO_RCVBUF, &rcvbuf_actual, &optlen) < 0) {
	i_errno = IESETBUF;
	return -1;
    }
    if (test->debug) {
	printf("RCVBUF is %u, expecting %u\n", rcvbuf_actual, test->settings->socket_bufsize);
    }
    if (test->settings->socket_bufsize && test->settings->socket_bufsize > rcvbuf_actual) {
	i_errno = IESETBUF2;
	return -1;
    }
    if (test->settings->blksize > rcvbuf_actual) {
	char str[WARN_STR_LEN];
	snprintf(str, sizeof(str),
		 "Block size %d > receiving socket buffer size %d",
		 test->settings->blksize, rcvbuf_actual);
	warning(str);
	rc = 1;
    }

    if (test->json_output) {
    cJSON *sock_bufsize_item = cJSON_GetObjectItem(test->json_start, "sock_bufsize");
    if (sock_bufsize_item == NULL) {
    cJSON_AddNumberToObject(test->json_start, "sock_bufsize", test->settings->socket_bufsize);
    }

    cJSON *sndbuf_actual_item = cJSON_GetObjectItem(test->json_start, "sndbuf_actual");
    if (sndbuf_actual_item == NULL) {
	cJSON_AddNumberToObject(test->json_start, "sndbuf_actual", sndbuf_actual);
    }
        
    cJSON *rcvbuf_actual_item = cJSON_GetObjectItem(test->json_start, "rcvbuf_actual");
    if (rcvbuf_actual_item == NULL) {
	cJSON_AddNumberToObject(test->json_start, "rcvbuf_actual", rcvbuf_actual);
    }
    }

    return rc;
}

/*
 * iperf_udp_accept
 *
 * Accepts a new UDP "connection"
 */
int
iperf_udp_accept(struct iperf_test *test)
{
    struct sockaddr_storage sa_peer;
    unsigned int buf;
    socklen_t len;
    int       sz, s;
    int	      rc;

    /*
     * Get the current outstanding socket.  This socket will be used to handle
     * data transfers and a new "listening" socket will be created.
     */
    s = test->prot_listener;

    /*
     * Grab the UDP packet sent by the client.  From that we can extract the
     * client's address, and then use that information to bind the remote side
     * of the socket to the client.
     */
    len = sizeof(sa_peer);
    if ((sz = recvfrom(test->prot_listener, &buf, sizeof(buf), 0, (struct sockaddr *) &sa_peer, &len)) < 0) {
        i_errno = IESTREAMACCEPT;
        return -1;
    }

    if (connect(s, (struct sockaddr *) &sa_peer, len) < 0) {
        i_errno = IESTREAMACCEPT;
        return -1;
    }

    /* Check and set socket buffer sizes */
    rc = iperf_udp_buffercheck(test, s);
    if (rc < 0)
	/* error */
	return rc;
    /*
     * If the socket buffer was too small, but it was the default
     * size, then try explicitly setting it to something larger.
     */
    if (rc > 0) {
	if (test->settings->socket_bufsize == 0) {
            char str[WARN_STR_LEN];
	    int bufsize = test->settings->blksize + UDP_BUFFER_EXTRA;
	    snprintf(str, sizeof(str), "Increasing socket buffer size to %d",
	             bufsize);
	    warning(str);
	    test->settings->socket_bufsize = bufsize;
	    rc = iperf_udp_buffercheck(test, s);
	    if (rc < 0)
		return rc;
	}
    }

#if defined(HAVE_SO_MAX_PACING_RATE)
    /* If socket pacing is specified, try it. */
    if (test->settings->fqrate) {
	/* Convert bits per second to bytes per second */
	uint64_t fqrate = test->settings->fqrate / 8;
	if (fqrate > 0) {
	    if (test->debug) {
		printf("Setting fair-queue socket pacing to %"PRIu64"\n", fqrate);
	    }
	    if (setsockopt(s, SOL_SOCKET, SO_MAX_PACING_RATE, &fqrate, sizeof(fqrate)) < 0) {
		warning("Unable to set socket pacing");
	    }
	}
    }
#endif /* HAVE_SO_MAX_PACING_RATE */
    {
	unsigned int rate = test->settings->rate / 8;
	if (rate > 0) {
	    if (test->debug) {
		printf("Setting application pacing to %u\n", rate);
	    }
	}
    }

    /*
     * Create a new "listening" socket to replace the one we were using before.
     */
    FD_CLR(test->prot_listener, &test->read_set); // No control messages from old listener
    test->prot_listener = netannounce(test->settings->domain, Pudp, test->bind_address, test->bind_dev, test->server_port);
    if (test->prot_listener < 0) {
        i_errno = IESTREAMLISTEN;
        return -1;
    }

    FD_SET(test->prot_listener, &test->read_set);
    test->max_fd = (test->max_fd < test->prot_listener) ? test->prot_listener : test->max_fd;

    /* Let the client know we're ready "accept" another UDP "stream" */
    buf = UDP_CONNECT_REPLY;
    if (write(s, &buf, sizeof(buf)) < 0) {
        i_errno = IESTREAMWRITE;
        return -1;
    }

    return s;
}


/*
 * iperf_udp_listen
 *
 * Start up a listener for UDP stream connections.  Unlike for TCP,
 * there is no listen(2) for UDP.  This socket will however accept
 * a UDP datagram from a client (indicating the client's presence).
 */
int
iperf_udp_listen(struct iperf_test *test)
{
    int s;

    if ((s = netannounce(test->settings->domain, Pudp, test->bind_address, test->bind_dev, test->server_port)) < 0) {
        i_errno = IESTREAMLISTEN;
        return -1;
    }

    /*
     * The caller will put this value into test->prot_listener.
     */
    return s;
}


/*
 * iperf_udp_connect
 *
 * "Connect" to a UDP stream listener.
 */
int
iperf_udp_connect(struct iperf_test *test)
{
    int s, sz;
    unsigned int buf;
#ifdef SO_RCVTIMEO
    struct timeval tv;
#endif
    int rc;
    int i, max_len_wait_for_reply;

    /* Create and bind our local socket. */
    if ((s = netdial(test->settings->domain, Pudp, test->bind_address, test->bind_dev, test->bind_port, test->server_hostname, test->server_port, -1)) < 0) {
        i_errno = IESTREAMCONNECT;
        return -1;
    }

    /* Check and set socket buffer sizes */
    rc = iperf_udp_buffercheck(test, s);
    if (rc < 0)
	/* error */
	return rc;
    /*
     * If the socket buffer was too small, but it was the default
     * size, then try explicitly setting it to something larger.
     */
    if (rc > 0) {
	if (test->settings->socket_bufsize == 0) {
            char str[WARN_STR_LEN];
	    int bufsize = test->settings->blksize + UDP_BUFFER_EXTRA;
	    snprintf(str, sizeof(str), "Increasing socket buffer size to %d",
	             bufsize);
	    warning(str);
	    test->settings->socket_bufsize = bufsize;
	    rc = iperf_udp_buffercheck(test, s);
	    if (rc < 0)
		return rc;
	}
    }

#if defined(HAVE_SO_MAX_PACING_RATE)
    /* If socket pacing is available and not disabled, try it. */
    if (test->settings->fqrate) {
	/* Convert bits per second to bytes per second */
	uint64_t fqrate = test->settings->fqrate / 8;
	if (fqrate > 0) {
	    if (test->debug) {
		printf("Setting fair-queue socket pacing to %"PRIu64"\n", fqrate);
	    }
	    if (setsockopt(s, SOL_SOCKET, SO_MAX_PACING_RATE, &fqrate, sizeof(fqrate)) < 0) {
		warning("Unable to set socket pacing");
	    }
	}
    }
#endif /* HAVE_SO_MAX_PACING_RATE */
    {
	unsigned int rate = test->settings->rate / 8;
	if (rate > 0) {
	    if (test->debug) {
		printf("Setting application pacing to %u\n", rate);
	    }
	}
    }

    /* Set common socket options */
    iperf_common_sockopts(test, s);

#ifdef SO_RCVTIMEO
    /* 30 sec timeout for a case when there is a network problem. */
    tv.tv_sec = 30;
    tv.tv_usec = 0;
    setsockopt(s, SOL_SOCKET, SO_RCVTIMEO, (struct timeval *)&tv, sizeof(struct timeval));
#endif

    /*
     * Write a datagram to the UDP stream to let the server know we're here.
     * The server learns our address by obtaining its peer's address.
     */
    buf = UDP_CONNECT_MSG;
    if (test->debug) {
        printf("Sending Connect message to Socket %d\n", s);
    }
    if (write(s, &buf, sizeof(buf)) < 0) {
        // XXX: Should this be changed to IESTREAMCONNECT?
        i_errno = IESTREAMWRITE;
        return -1;
    }

    /*
     * Wait until the server replies back to us with the "accept" response.
     */
    i = 0;
    max_len_wait_for_reply = sizeof(buf);
    if (test->reverse) /* In reverse mode allow few packets to have the "accept" response - to handle out of order packets */
        max_len_wait_for_reply += MAX_REVERSE_OUT_OF_ORDER_PACKETS * test->settings->blksize;
    do {
        if ((sz = recv(s, &buf, sizeof(buf), 0)) < 0) {
            i_errno = IESTREAMREAD;
            return -1;
        }
        if (test->debug) {
            printf("Connect received for Socket %d, sz=%d, buf=%x, i=%d, max_len_wait_for_reply=%d\n", s, sz, buf, i, max_len_wait_for_reply);
        }
        i += sz;
    } while (buf != UDP_CONNECT_REPLY && buf != LEGACY_UDP_CONNECT_REPLY && i < max_len_wait_for_reply);

    if (buf != UDP_CONNECT_REPLY  && buf != LEGACY_UDP_CONNECT_REPLY) {
        i_errno = IESTREAMREAD;
        return -1;
    }

    return s;
}


/* iperf_udp_init
 *
 * initializer for UDP streams in TEST_START
 */
int
iperf_udp_init(struct iperf_test *test)
{
    return 0;
}<|MERGE_RESOLUTION|>--- conflicted
+++ resolved
@@ -236,12 +236,6 @@
 
     r = Nwrite(sp->socket, sp->buffer, size, Pudp);
 
-<<<<<<< HEAD
-    if (r < 0) {
-        if (r == NET_SOFTERROR && sp->test->debug_level >= DEBUG_LEVEL_INFO)
-            printf("UDP send failed on NET_SOFTERROR. errno=%s\n", strerror(errno));
-        return r;
-=======
     if (r <= 0) {
         --sp->packet_count;     /* Don't count messages that no data was sent from them.
                                  * Allows "resending" a massage with the same numbering */
@@ -250,7 +244,6 @@
                 printf("UDP send failed on NET_SOFTERROR. errno=%s\n", strerror(errno));
             return r;
         }
->>>>>>> 0586e1cc
     }
 
     sp->result->bytes_sent += r;
