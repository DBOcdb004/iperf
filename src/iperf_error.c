/*
 * iperf, Copyright (c) 2014-2020, The Regents of the University of
 * California, through Lawrence Berkeley National Laboratory (subject
 * to receipt of any required approvals from the U.S. Dept. of
 * Energy).  All rights reserved.
 *
 * If you have questions about your rights to use or distribute this
 * software, please contact Berkeley Lab's Technology Transfer
 * Department at TTD@lbl.gov.
 *
 * NOTICE.  This software is owned by the U.S. Department of Energy.
 * As such, the U.S. Government has been granted for itself and others
 * acting on its behalf a paid-up, nonexclusive, irrevocable,
 * worldwide license in the Software to reproduce, prepare derivative
 * works, and perform publicly and display publicly.  Beginning five
 * (5) years after the date permission to assert copyright is obtained
 * from the U.S. Department of Energy, and subject to any subsequent
 * five (5) year renewals, the U.S. Government is granted for itself
 * and others acting on its behalf a paid-up, nonexclusive,
 * irrevocable, worldwide license in the Software to reproduce,
 * prepare derivative works, distribute copies to the public, perform
 * publicly and display publicly, and to permit others to do so.
 *
 * This code is distributed under a BSD style license, see the LICENSE
 * file for complete information.
 */
#include <stdio.h>
#include <errno.h>
#include <netdb.h>
#include <string.h>
#include <stdlib.h>
#include <stdarg.h>
#include "iperf.h"
#include "iperf_api.h"

int gerror;

char iperf_timestrerr[100];

/* Do a printf to stderr. */
void
iperf_err(struct iperf_test *test, const char *format, ...)
{
    va_list argp;
    char str[1000];
    time_t now;
    struct tm *ltm = NULL;
    char *ct = NULL;

    /* Timestamp if requested */
    if (test != NULL && test->timestamps) {
	time(&now);
	ltm = localtime(&now);
	strftime(iperf_timestrerr, sizeof(iperf_timestrerr), test->timestamp_format, ltm);
	ct = iperf_timestrerr;
    }

    va_start(argp, format);
    vsnprintf(str, sizeof(str), format, argp);
    if (test != NULL && test->json_output && test->json_top != NULL)
	cJSON_AddStringToObject(test->json_top, "error", str);
    else
	if (test && test->outfile && test->outfile != stdout) {
	    if (ct) {
		fprintf(test->outfile, "%s", ct);
	    }
	    fprintf(test->outfile, "iperf3: %s\n", str);
	}
	else {
	    if (ct) {
		fprintf(stderr, "%s", ct);
	    }
	    fprintf(stderr, "iperf3: %s\n", str);
	}
    va_end(argp);
}

/* Do a printf to stderr or log file as appropriate, then exit. */
void
iperf_errexit(struct iperf_test *test, const char *format, ...)
{
    va_list argp;
    char str[1000];
    time_t now;
    struct tm *ltm = NULL;
    char *ct = NULL;

    /* Timestamp if requested */
    if (test != NULL && test->timestamps) {
	time(&now);
	ltm = localtime(&now);
	strftime(iperf_timestrerr, sizeof(iperf_timestrerr), "%c ", ltm);
	ct = iperf_timestrerr;
    }

    va_start(argp, format);
    vsnprintf(str, sizeof(str), format, argp);
    if (test != NULL && test->json_output && test->json_top != NULL) {
	cJSON_AddStringToObject(test->json_top, "error", str);
	iperf_json_finish(test);
    } else
	if (test && test->outfile && test->outfile != stdout) {
	    if (ct) {
		fprintf(test->outfile, "%s", ct);
	    }
	    fprintf(test->outfile, "iperf3: %s\n", str);
	}
	else {
	    if (ct) {
		fprintf(stderr, "%s", ct);
	    }
	    fprintf(stderr, "iperf3: %s\n", str);
	}
    va_end(argp);
    if (test)
        iperf_delete_pidfile(test);
    exit(1);
}

int i_errno;

char *
iperf_strerror(int int_errno)
{
    static char errstr[256];
    int len, perr, herr;
    perr = herr = 0;

    len = sizeof(errstr);
    memset(errstr, 0, len);

    switch (int_errno) {
        case IENONE:
            snprintf(errstr, len, "no error");
            break;
        case IESERVCLIENT:
            snprintf(errstr, len, "cannot be both server and client");
            break;
        case IENOROLE:
            snprintf(errstr, len, "must either be a client (-c) or server (-s)");
            break;
        case IESERVERONLY:
            snprintf(errstr, len, "some option you are trying to set is server only");
            break;
        case IECLIENTONLY:
            snprintf(errstr, len, "some option you are trying to set is client only");
            break;
        case IEDURATION:
            snprintf(errstr, len, "test duration too long (maximum = %d seconds)", MAX_TIME);
            break;
        case IENUMSTREAMS:
            snprintf(errstr, len, "number of parallel streams too large (maximum = %d)", MAX_STREAMS);
            break;
        case IEBLOCKSIZE:
            snprintf(errstr, len, "block size too large (maximum = %d bytes)", MAX_BLOCKSIZE);
            break;
        case IEBUFSIZE:
            snprintf(errstr, len, "socket buffer size too large (maximum = %d bytes)", MAX_TCP_BUFFER);
            break;
        case IEINTERVAL:
            snprintf(errstr, len, "invalid report interval (min = %g, max = %g seconds)", MIN_INTERVAL, MAX_INTERVAL);
            break;
    case IEBIND: /* UNUSED */
            snprintf(errstr, len, "--bind must be specified to use --cport");
            break;
        case IEUDPBLOCKSIZE:
            snprintf(errstr, len, "block size invalid (minimum = %d bytes, maximum = %d bytes)", MIN_UDP_BLOCKSIZE, MAX_UDP_BLOCKSIZE);
            break;
        case IEBADTOS:
            snprintf(errstr, len, "bad TOS value (must be between 0 and 255 inclusive)");
            break;
        case IESETCLIENTAUTH:
             snprintf(errstr, len, "you must specify a username, password, and path to a valid RSA public key");
            break;
        case IESETSERVERAUTH:
             snprintf(errstr, len, "you must specify a path to a valid RSA private key and a user credential file");
            break;
	case IEBADFORMAT:
	    snprintf(errstr, len, "bad format specifier (valid formats are in the set [kmgtKMGT])");
	    break;
	case IEBADPORT:
	    snprintf(errstr, len, "port number must be between 1 and 65535 inclusive");
	    break;
        case IEMSS:
            snprintf(errstr, len, "TCP MSS too large (maximum = %d bytes)", MAX_MSS);
            break;
        case IENOSENDFILE:
            snprintf(errstr, len, "this OS does not support sendfile");
            break;
        case IEOMIT:
            snprintf(errstr, len, "bogus value for --omit");
            break;
        case IEUNIMP:
            snprintf(errstr, len, "an option you are trying to set is not implemented yet");
            break;
        case IEFILE:
            snprintf(errstr, len, "unable to open -F file");
            perr = 1;
            break;
        case IEBURST:
            snprintf(errstr, len, "invalid burst count (maximum = %d)", MAX_BURST);
            break;
        case IEENDCONDITIONS:
            snprintf(errstr, len, "only one test end condition (-t, -n, -k) may be specified");
            break;
	case IELOGFILE:
	    snprintf(errstr, len, "unable to open log file");
	    perr = 1;
	    break;
	case IENOSCTP:
	    snprintf(errstr, len, "no SCTP support available");
	    break;
        case IENEWTEST:
            snprintf(errstr, len, "unable to create a new test");
            perr = 1;
            break;
        case IEINITTEST:
            snprintf(errstr, len, "test initialization failed");
            perr = 1;
            break;
        case IEAUTHTEST:
            snprintf(errstr, len, "test authorization failed");
            break;
        case IELISTEN:
            snprintf(errstr, len, "unable to start listener for connections");
	    herr = 1;
            perr = 1;
            break;
        case IECONNECT:
            snprintf(errstr, len, "unable to connect to server");
            perr = 1;
	    herr = 1;
            break;
        case IEACCEPT:
            snprintf(errstr, len, "unable to accept connection from client");
            herr = 1;
            perr = 1;
            break;
        case IESENDCOOKIE:
            snprintf(errstr, len, "unable to send cookie to server");
            perr = 1;
            break;
        case IERECVCOOKIE:
            snprintf(errstr, len, "unable to receive cookie at server");
            perr = 1;
            break;
        case IECTRLWRITE:
            snprintf(errstr, len, "unable to write to the control socket");
            perr = 1;
            break;
        case IECTRLREAD:
            snprintf(errstr, len, "unable to read from the control socket");
            perr = 1;
            break;
        case IECTRLCLOSE:
            snprintf(errstr, len, "control socket has closed unexpectedly");
            break;
        case IEMESSAGE:
            snprintf(errstr, len, "received an unknown control message");
            break;
        case IESENDMESSAGE:
            snprintf(errstr, len, "unable to send control message");
            perr = 1;
            break;
        case IERECVMESSAGE:
            snprintf(errstr, len, "unable to receive control message");
            perr = 1;
            break;
        case IESENDPARAMS:
            snprintf(errstr, len, "unable to send parameters to server");
            perr = 1;
            break;
        case IERECVPARAMS:
            snprintf(errstr, len, "unable to receive parameters from client");
            perr = 1;
            break;
        case IEPACKAGERESULTS:
            snprintf(errstr, len, "unable to package results");
            perr = 1;
            break;
        case IESENDRESULTS:
            snprintf(errstr, len, "unable to send results");
            perr = 1;
            break;
        case IERECVRESULTS:
            snprintf(errstr, len, "unable to receive results");
            perr = 1;
            break;
        case IESELECT:
            snprintf(errstr, len, "select failed");
            perr = 1;
            break;
        case IECLIENTTERM:
            snprintf(errstr, len, "the client has terminated");
            break;
        case IESERVERTERM:
            snprintf(errstr, len, "the server has terminated");
            break;
        case IEACCESSDENIED:
            snprintf(errstr, len, "the server is busy running a test. try again later");
            break;
        case IESETNODELAY:
            snprintf(errstr, len, "unable to set TCP/SCTP NODELAY");
            perr = 1;
            break;
        case IESETMSS:
            snprintf(errstr, len, "unable to set TCP/SCTP MSS");
            perr = 1;
            break;
        case IESETBUF:
            snprintf(errstr, len, "unable to set socket buffer size");
            perr = 1;
            break;
        case IESETTOS:
            snprintf(errstr, len, "unable to set IP TOS");
            perr = 1;
            break;
        case IESETCOS:
            snprintf(errstr, len, "unable to set IPv6 traffic class");
            perr = 1;
            break;
        case IESETFLOW:
            snprintf(errstr, len, "unable to set IPv6 flow label");
            break;
        case IEREUSEADDR:
            snprintf(errstr, len, "unable to reuse address on socket");
            perr = 1;
            break;
        case IENONBLOCKING:
            snprintf(errstr, len, "unable to set socket to non-blocking");
            perr = 1;
            break;
        case IESETWINDOWSIZE:
            snprintf(errstr, len, "unable to set socket window size");
            perr = 1;
            break;
        case IEPROTOCOL:
            snprintf(errstr, len, "protocol does not exist");
            break;
        case IEAFFINITY:
            snprintf(errstr, len, "unable to set CPU affinity");
            perr = 1;
            break;
        case IEMAXSERVERS:
            snprintf(errstr, len, "maximum number of servers is above allowed number");
            perr = 1;
            break;
	case IEDAEMON:
	    snprintf(errstr, len, "unable to become a daemon");
	    perr = 1;
	    break;
        case IECREATESTREAM:
            snprintf(errstr, len, "unable to create a new stream");
            herr = 1;
            perr = 1;
            break;
        case IEINITSTREAM:
            snprintf(errstr, len, "unable to initialize stream");
            herr = 1;
            perr = 1;
            break;
        case IESTREAMLISTEN:
            snprintf(errstr, len, "unable to start stream listener");
	    herr = 1;
            perr = 1;
            break;
        case IESTREAMCONNECT:
            snprintf(errstr, len, "unable to connect stream");
            herr = 1;
            perr = 1;
            break;
        case IESTREAMACCEPT:
            snprintf(errstr, len, "unable to accept stream connection");
            perr = 1;
            break;
        case IESTREAMWRITE:
            snprintf(errstr, len, "unable to write to stream socket");
            perr = 1;
            break;
        case IESTREAMREAD:
            snprintf(errstr, len, "unable to read from stream socket");
            perr = 1;
            break;
        case IESTREAMCLOSE:
            snprintf(errstr, len, "stream socket has closed unexpectedly");
            break;
        case IESTREAMID:
            snprintf(errstr, len, "stream has an invalid id");
            break;
        case IENEWTIMER:
            snprintf(errstr, len, "unable to create new timer");
            perr = 1;
            break;
        case IEUPDATETIMER:
            snprintf(errstr, len, "unable to update timer");
            perr = 1;
            break;
        case IESETCONGESTION:
            snprintf(errstr, len, "unable to set TCP_CONGESTION: " 
                                  "Supplied congestion control algorithm not supported on this host");
            break;
	case IEPIDFILE:
            snprintf(errstr, len, "unable to write PID file");
            perr = 1;
            break;
	case IEV6ONLY:
	    snprintf(errstr, len, "Unable to set/reset IPV6_V6ONLY");
	    perr = 1;
	    break;
        case IESETSCTPDISABLEFRAG:
            snprintf(errstr, len, "unable to set SCTP_DISABLE_FRAGMENTS");
            perr = 1;
            break;
        case IESETSCTPNSTREAM:
            snprintf(errstr, len, "unable to set SCTP_INIT num of SCTP streams\n");
            perr = 1;
            break;
	case IESETPACING:
	    snprintf(errstr, len, "unable to set socket pacing");
	    perr = 1;
	    break;
	case IESETBUF2:
	    snprintf(errstr, len, "socket buffer size not set correctly");
	    break;
	case IEREVERSEBIDIR:
	    snprintf(errstr, len, "cannot be both reverse and bidirectional");
            break;
	case IETOTALRATE:
	    snprintf(errstr, len, "total required bandwidth is larger than server limit");
            break;
<<<<<<< HEAD
=======
    case IESKEWTHRESHOLD:
	    snprintf(errstr, len, "skew threshold must be a positive number");
            break;
	case IEIDLETIMEOUT:
	    snprintf(errstr, len, "idle timeout parameter is not positive or larget then allowed limit");
            break;
	case IENOMSG:
	    snprintf(errstr, len, "no message was received for %d seconds", NO_MSG_RCVD_TIMEOUT);
            break;
>>>>>>> 25f50c23
	default:
	    snprintf(errstr, len, "int_errno=%d", int_errno);
	    perr = 1;
	    break;
    }

    /* Append the result of strerror() or gai_strerror() if appropriate */
    if (herr || perr)
        strncat(errstr, ": ", len - strlen(errstr) - 1);
    if (errno && perr)
        strncat(errstr, strerror(errno), len - strlen(errstr) - 1);
    else if (herr && gerror) {
        strncat(errstr, gai_strerror(gerror), len - strlen(errstr) - 1);
	gerror = 0;
    }

    return errstr;
}<|MERGE_RESOLUTION|>--- conflicted
+++ resolved
@@ -428,8 +428,6 @@
 	case IETOTALRATE:
 	    snprintf(errstr, len, "total required bandwidth is larger than server limit");
             break;
-<<<<<<< HEAD
-=======
     case IESKEWTHRESHOLD:
 	    snprintf(errstr, len, "skew threshold must be a positive number");
             break;
@@ -439,7 +437,6 @@
 	case IENOMSG:
 	    snprintf(errstr, len, "no message was received for %d seconds", NO_MSG_RCVD_TIMEOUT);
             break;
->>>>>>> 25f50c23
 	default:
 	    snprintf(errstr, len, "int_errno=%d", int_errno);
 	    perr = 1;
