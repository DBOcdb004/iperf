/*
 * iperf, Copyright (c) 2014-2022, The Regents of the University of
 * California, through Lawrence Berkeley National Laboratory (subject
 * to receipt of any required approvals from the U.S. Dept. of
 * Energy).  All rights reserved.
 *
 * If you have questions about your rights to use or distribute this
 * software, please contact Berkeley Lab's Technology Transfer
 * Department at TTD@lbl.gov.
 *
 * NOTICE.  This software is owned by the U.S. Department of Energy.
 * As such, the U.S. Government has been granted for itself and others
 * acting on its behalf a paid-up, nonexclusive, irrevocable,
 * worldwide license in the Software to reproduce, prepare derivative
 * works, and perform publicly and display publicly.  Beginning five
 * (5) years after the date permission to assert copyright is obtained
 * from the U.S. Department of Energy, and subject to any subsequent
 * five (5) year renewals, the U.S. Government is granted for itself
 * and others acting on its behalf a paid-up, nonexclusive,
 * irrevocable, worldwide license in the Software to reproduce,
 * prepare derivative works, distribute copies to the public, perform
 * publicly and display publicly, and to permit others to do so.
 *
 * This code is distributed under a BSD style license, see the LICENSE
 * file for complete information.
 */
#include <stdio.h>
#include <errno.h>
#include <netdb.h>
#include <string.h>
#include <stdlib.h>
#include <stdarg.h>
#include "iperf.h"
#include "iperf_api.h"

int gerror;

char iperf_timestrerr[100];

/* Do a printf to stderr. */
void
iperf_err(struct iperf_test *test, const char *format, ...)
{
    va_list argp;
    char str[1000];
    time_t now;
    struct tm *ltm = NULL;
    char *ct = NULL;

    /* Timestamp if requested */
    if (test != NULL && test->timestamps) {
	time(&now);
	ltm = localtime(&now);
	strftime(iperf_timestrerr, sizeof(iperf_timestrerr), test->timestamp_format, ltm);
	ct = iperf_timestrerr;
    }

    va_start(argp, format);
    vsnprintf(str, sizeof(str), format, argp);
    if (test != NULL && test->json_output && test->json_top != NULL)
	cJSON_AddStringToObject(test->json_top, "error", str);
    else {
	if (test && test->outfile && test->outfile != stdout) {
	    if (ct) {
		fprintf(test->outfile, "%s", ct);
	    }
	    fprintf(test->outfile, "iperf3: %s\n", str);
	}
	else {
	    if (ct) {
		fprintf(stderr, "%s", ct);
	    }
	    fprintf(stderr, "iperf3: %s\n", str);
	}
    }
    va_end(argp);
}

/* Do a printf to stderr or log file as appropriate, then exit. */
void
iperf_errexit(struct iperf_test *test, const char *format, ...)
{
    va_list argp;
    char str[1000];
    time_t now;
    struct tm *ltm = NULL;
    char *ct = NULL;

    /* Timestamp if requested */
    if (test != NULL && test->timestamps) {
	time(&now);
	ltm = localtime(&now);
	strftime(iperf_timestrerr, sizeof(iperf_timestrerr), "%c ", ltm);
	ct = iperf_timestrerr;
    }

    va_start(argp, format);
    vsnprintf(str, sizeof(str), format, argp);
    if (test != NULL && test->json_output) {
        if (test->json_top != NULL) {
	    cJSON_AddStringToObject(test->json_top, "error", str);
        }
	iperf_json_finish(test);
    } else
	if (test && test->outfile && test->outfile != stdout) {
	    if (ct) {
		fprintf(test->outfile, "%s", ct);
	    }
	    fprintf(test->outfile, "iperf3: %s\n", str);
	}
	else {
	    if (ct) {
		fprintf(stderr, "%s", ct);
	    }
	    fprintf(stderr, "iperf3: %s\n", str);
	}
    va_end(argp);
    if (test)
        iperf_delete_pidfile(test);
    exit(1);
}

int i_errno;

char *
iperf_strerror(int int_errno)
{
    static char errstr[256];
    int len, perr, herr;
    perr = herr = 0;

    len = sizeof(errstr);
    memset(errstr, 0, len);

    switch (int_errno) {
        case IENONE:
            snprintf(errstr, len, "no error");
            break;
        case IESERVCLIENT:
            snprintf(errstr, len, "cannot be both server and client");
            break;
        case IENOROLE:
            snprintf(errstr, len, "must either be a client (-c) or server (-s)");
            break;
        case IESERVERONLY:
            snprintf(errstr, len, "some option you are trying to set is server only");
            break;
        case IECLIENTONLY:
            snprintf(errstr, len, "some option you are trying to set is client only");
            break;
        case IEDURATION:
            snprintf(errstr, len, "test duration too long (maximum = %d seconds)", MAX_TIME);
            break;
        case IENUMSTREAMS:
            snprintf(errstr, len, "number of parallel streams too large (maximum = %d)", MAX_STREAMS);
            break;
        case IEBLOCKSIZE:
            snprintf(errstr, len, "block size too large (maximum = %d bytes)", MAX_BLOCKSIZE);
            break;
        case IEBUFSIZE:
            snprintf(errstr, len, "socket buffer size too large (maximum = %d bytes)", MAX_TCP_BUFFER);
            break;
        case IEINTERVAL:
            snprintf(errstr, len, "invalid report interval (min = %g, max = %g seconds)", MIN_INTERVAL, MAX_INTERVAL);
            break;
    case IEBIND: /* UNUSED */
            snprintf(errstr, len, "--bind must be specified to use --cport");
            break;
        case IEUDPBLOCKSIZE:
            snprintf(errstr, len, "block size invalid (minimum = %d bytes, maximum = %d bytes)", MIN_UDP_BLOCKSIZE, MAX_UDP_BLOCKSIZE);
            break;
        case IEBADTOS:
            snprintf(errstr, len, "bad TOS value (must be between 0 and 255 inclusive)");
            break;
        case IESETCLIENTAUTH:
             snprintf(errstr, len, "you must specify a username, password, and path to a valid RSA public key");
            break;
        case IESETSERVERAUTH:
             snprintf(errstr, len, "you must specify a path to a valid RSA private key and a user credential file");
            break;
	case IEBADFORMAT:
	    snprintf(errstr, len, "bad format specifier (valid formats are in the set [kmgtKMGT])");
	    break;
	case IEBADPORT:
	    snprintf(errstr, len, "port number must be between 1 and 65535 inclusive");
	    break;
        case IEMSS:
            snprintf(errstr, len, "TCP MSS too large (maximum = %d bytes)", MAX_MSS);
            break;
        case IENOSENDFILE:
            snprintf(errstr, len, "this OS does not support sendfile");
            break;
        case IEOMIT:
            snprintf(errstr, len, "bogus value for --omit");
            break;
        case IEUNIMP:
            snprintf(errstr, len, "an option you are trying to set is not implemented yet");
            break;
        case IEFILE:
            snprintf(errstr, len, "unable to open -F file");
            perr = 1;
            break;
        case IEBURST:
            snprintf(errstr, len, "invalid burst count (maximum = %d)", MAX_BURST);
            break;
        case IEENDCONDITIONS:
            snprintf(errstr, len, "only one test end condition (-t, -n, -k) may be specified");
            break;
	case IELOGFILE:
	    snprintf(errstr, len, "unable to open log file");
	    perr = 1;
	    break;
	case IENOSCTP:
	    snprintf(errstr, len, "no SCTP support available");
	    break;
        case IENEWTEST:
            snprintf(errstr, len, "unable to create a new test");
            perr = 1;
            break;
        case IEINITTEST:
            snprintf(errstr, len, "test initialization failed");
            perr = 1;
            break;
        case IEAUTHTEST:
            snprintf(errstr, len, "test authorization failed");
            break;
        case IELISTEN:
            snprintf(errstr, len, "unable to start listener for connections");
	    herr = 1;
            perr = 1;
            break;
        case IECONNECT:
            snprintf(errstr, len, "unable to connect to server - server may have stopped running or use a different port, firewall issue, etc.");
            perr = 1;
	    herr = 1;
            break;
        case IEACCEPT:
            snprintf(errstr, len, "unable to accept connection from client");
            herr = 1;
            perr = 1;
            break;
        case IESENDCOOKIE:
            snprintf(errstr, len, "unable to send cookie to server");
            perr = 1;
            break;
        case IERECVCOOKIE:
            snprintf(errstr, len, "unable to receive cookie at server");
            perr = 1;
            break;
        case IECTRLWRITE:
            snprintf(errstr, len, "unable to write to the control socket");
            perr = 1;
            break;
        case IECTRLREAD:
            snprintf(errstr, len, "unable to read from the control socket");
            perr = 1;
            break;
        case IECTRLCLOSE:
            snprintf(errstr, len, "control socket has closed unexpectedly");
            break;
        case IEMESSAGE:
            snprintf(errstr, len, "received an unknown control message (ensure other side is iperf3 and not iperf)");
            break;
        case IESENDMESSAGE:
            snprintf(errstr, len, "unable to send control message - port may not be available, the other side may have stopped running, etc.");
            perr = 1;
            break;
        case IERECVMESSAGE:
            snprintf(errstr, len, "unable to receive control message - port may not be available, the other side may have stopped running, etc.");
            perr = 1;
            break;
        case IESENDPARAMS:
            snprintf(errstr, len, "unable to send parameters to server");
            perr = 1;
            break;
        case IERECVPARAMS:
            snprintf(errstr, len, "unable to receive parameters from client");
            perr = 1;
            break;
        case IEPACKAGERESULTS:
            snprintf(errstr, len, "unable to package results");
            perr = 1;
            break;
        case IESENDRESULTS:
            snprintf(errstr, len, "unable to send results");
            perr = 1;
            break;
        case IERECVRESULTS:
            snprintf(errstr, len, "unable to receive results");
            perr = 1;
            break;
        case IESELECT:
            snprintf(errstr, len, "select failed");
            perr = 1;
            break;
        case IECLIENTTERM:
            snprintf(errstr, len, "the client has terminated");
            break;
        case IESERVERTERM:
            snprintf(errstr, len, "the server has terminated");
            break;
        case IEACCESSDENIED:
            snprintf(errstr, len, "the server is busy running a test. try again later");
            break;
        case IESETNODELAY:
            snprintf(errstr, len, "unable to set TCP/SCTP NODELAY");
            perr = 1;
            break;
        case IESETMSS:
            snprintf(errstr, len, "unable to set TCP/SCTP MSS");
            perr = 1;
            break;
        case IESETBUF:
            snprintf(errstr, len, "unable to set socket buffer size");
            perr = 1;
            break;
        case IESETTOS:
            snprintf(errstr, len, "unable to set IP TOS");
            perr = 1;
            break;
        case IESETCOS:
            snprintf(errstr, len, "unable to set IPv6 traffic class");
            perr = 1;
            break;
        case IESETFLOW:
            snprintf(errstr, len, "unable to set IPv6 flow label");
            break;
        case IEREUSEADDR:
            snprintf(errstr, len, "unable to reuse address on socket");
            perr = 1;
            break;
        case IENONBLOCKING:
            snprintf(errstr, len, "unable to set socket to non-blocking");
            perr = 1;
            break;
        case IESETWINDOWSIZE:
            snprintf(errstr, len, "unable to set socket window size");
            perr = 1;
            break;
        case IEPROTOCOL:
            snprintf(errstr, len, "protocol does not exist");
            break;
        case IEAFFINITY:
            snprintf(errstr, len, "unable to set CPU affinity");
            perr = 1;
            break;
        case IERCVTIMEOUT:
            snprintf(errstr, len, "receive timeout value is incorrect or not in range");
            perr = 1;
            break;
        case IESNDTIMEOUT:
            snprintf(errstr, len, "send timeout value is incorrect or not in range");
            perr = 1;
            break;
<<<<<<< HEAD
        case IEUDPCONNECT:
            snprintf(errstr, len, "illegal optional arguments for udp-retry option");
            perr = 1;
=======
        case IEUDPFILETRANSFER:
            snprintf(errstr, len, "cannot transfer file using UDP");
>>>>>>> 7e05ef25
            break;
        case IERVRSONLYRCVTIMEOUT:
            snprintf(errstr, len, "client receive timeout is valid only in receiving mode");
            perr = 1;
            break;
	case IEDAEMON:
	    snprintf(errstr, len, "unable to become a daemon");
	    perr = 1;
	    break;
        case IECREATESTREAM:
            snprintf(errstr, len, "unable to create a new stream");
            herr = 1;
            perr = 1;
            break;
        case IEINITSTREAM:
            snprintf(errstr, len, "unable to initialize stream");
            herr = 1;
            perr = 1;
            break;
        case IESTREAMLISTEN:
            snprintf(errstr, len, "unable to start stream listener");
	    herr = 1;
            perr = 1;
            break;
        case IESTREAMCONNECT:
            snprintf(errstr, len, "unable to connect stream");
            herr = 1;
            perr = 1;
            break;
        case IESTREAMACCEPT:
            snprintf(errstr, len, "unable to accept stream connection");
            perr = 1;
            break;
        case IESTREAMWRITE:
            snprintf(errstr, len, "unable to write to stream socket");
            perr = 1;
            break;
        case IESTREAMREAD:
            snprintf(errstr, len, "unable to read from stream socket");
            perr = 1;
            break;
        case IESTREAMCLOSE:
            snprintf(errstr, len, "stream socket has closed unexpectedly");
            break;
        case IESTREAMID:
            snprintf(errstr, len, "stream has an invalid id");
            break;
        case IESTREAMCNCTSEND:
            snprintf(errstr, len, "failed to send stream connection mesage/reply");
            break;
        case IESTREAMCNCTED:
            snprintf(errstr, len, "server did not receive a response that all streams are connected");
            break;
        case IESTREAMCNCTEDREPLY:
            snprintf(errstr, len, "Client did not receive ack reply that the server received the response that all streams are connected");
            break;
        case IENEWTIMER:
            snprintf(errstr, len, "unable to create new timer");
            perr = 1;
            break;
        case IEUPDATETIMER:
            snprintf(errstr, len, "unable to update timer");
            perr = 1;
            break;
        case IESETCONGESTION:
            snprintf(errstr, len, "unable to set TCP_CONGESTION: "
                                  "Supplied congestion control algorithm not supported on this host");
            break;
	case IEPIDFILE:
            snprintf(errstr, len, "unable to write PID file");
            perr = 1;
            break;
	case IEV6ONLY:
	    snprintf(errstr, len, "Unable to set/reset IPV6_V6ONLY");
	    perr = 1;
	    break;
        case IESETSCTPDISABLEFRAG:
            snprintf(errstr, len, "unable to set SCTP_DISABLE_FRAGMENTS");
            perr = 1;
            break;
        case IESETSCTPNSTREAM:
            snprintf(errstr, len, "unable to set SCTP_INIT num of SCTP streams\n");
            perr = 1;
            break;
	case IESETPACING:
	    snprintf(errstr, len, "unable to set socket pacing");
	    perr = 1;
	    break;
	case IESETBUF2:
	    snprintf(errstr, len, "socket buffer size not set correctly");
	    break;
	case IEREVERSEBIDIR:
	    snprintf(errstr, len, "cannot be both reverse and bidirectional");
            break;
	case IETOTALRATE:
	    snprintf(errstr, len, "total required bandwidth is larger than server limit");
            break;
    case IESKEWTHRESHOLD:
	    snprintf(errstr, len, "skew threshold must be a positive number");
            break;
	case IEIDLETIMEOUT:
	    snprintf(errstr, len, "idle timeout parameter is not positive or larger than allowed limit");
            break;
	case IEBINDDEV:
	    snprintf(errstr, len, "Unable to bind-to-device (check perror, maybe permissions?)");
            break;
    case IEBINDDEVNOSUPPORT:
	    snprintf(errstr, len, "`<ip>%%<dev>` is not supported as system does not support bind to device");
            break;
    case IEHOSTDEV:
	    snprintf(errstr, len, "host device name (ip%%<dev>) is supported (and required) only for IPv6 link-local address");
            break;        
	case IENOMSG:
	    snprintf(errstr, len, "idle timeout for receiving data");
            break;
    case IESETDONTFRAGMENT:
	    snprintf(errstr, len, "unable to set IP Do-Not-Fragment flag");
            break;
        case IESETUSERTIMEOUT:
            snprintf(errstr, len, "unable to set TCP USER_TIMEOUT");
            perr = 1;
            break;
	default:
	    snprintf(errstr, len, "int_errno=%d", int_errno);
	    perr = 1;
	    break;
    }

    /* Append the result of strerror() or gai_strerror() if appropriate */
    if (herr || perr)
        strncat(errstr, ": ", len - strlen(errstr) - 1);
    if (errno && perr)
        strncat(errstr, strerror(errno), len - strlen(errstr) - 1);
    else if (herr && gerror) {
        strncat(errstr, gai_strerror(gerror), len - strlen(errstr) - 1);
	gerror = 0;
    }

    return errstr;
}<|MERGE_RESOLUTION|>--- conflicted
+++ resolved
@@ -352,14 +352,12 @@
             snprintf(errstr, len, "send timeout value is incorrect or not in range");
             perr = 1;
             break;
-<<<<<<< HEAD
+        case IEUDPFILETRANSFER:
+            snprintf(errstr, len, "cannot transfer file using UDP");
+            break;
         case IEUDPCONNECT:
             snprintf(errstr, len, "illegal optional arguments for udp-retry option");
             perr = 1;
-=======
-        case IEUDPFILETRANSFER:
-            snprintf(errstr, len, "cannot transfer file using UDP");
->>>>>>> 7e05ef25
             break;
         case IERVRSONLYRCVTIMEOUT:
             snprintf(errstr, len, "client receive timeout is valid only in receiving mode");
