--- conflicted
+++ resolved
@@ -485,14 +485,11 @@
     IEPTHREADJOIN=152,		// Unable to join thread (check perror)
     IEPTHREADATTRINIT=153,      // Unable to initialize thread attribute (check perror)
     IEPTHREADATTRDESTROY=154,      // Unable to destroy thread attribute (check perror)
-<<<<<<< HEAD
     IESETCNTLKA = 155,         // Unable to set socket keepalive (SO_KEEPALIVE) option
     IESETCNTLKAKEEPIDLE = 156, // Unable to set socket keepalive TCP period (TCP_KEEPIDLE) option
     IESETCNTLKAINTERVAL = 157, // Unable to set/get socket keepalive TCP retry interval (TCP_KEEPINTVL) option
     IESETCNTLKACOUNT = 158,    // Unable to set/get socket keepalive TCP number of retries (TCP_KEEPCNT) option
-=======
-    IEPTHREADSIGMASK=155,      // Unable to initialize sub thread signal mask (check perror)
->>>>>>> 2575ae80
+    IEPTHREADSIGMASK=159,      // Unable to initialize sub thread signal mask (check perror)
     /* Stream errors */
     IECREATESTREAM = 200,   // Unable to create a new stream (check herror/perror)
     IEINITSTREAM = 201,     // Unable to initialize stream (check herror/perror)
